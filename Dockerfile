--- conflicted
+++ resolved
@@ -13,7 +13,6 @@
 RUN  npm install -g configurable-http-proxy
 RUN  source /opt/lsst/software/stack/loadLSST.bash && \
      pip install ipykernel jupyterlab
-<<<<<<< HEAD
 RUN  pip3 install jupyterhub jupyterlab ipykernel sqre-ghowlauth
 RUN  /opt/lsst/software/stack/Linux64/miniconda2/4.2.12.lsst1/bin/python \
       -m ipykernel install --name 'LSST_Stack'
@@ -25,26 +24,4 @@
 ENV  LANG=C.UTF-8
 COPY jupyterhub_config.py /opt/lsst/software/jupyterlab
 CMD  [ "/usr/bin/jupyterhub","--debug","-f",\
-       "/opt/lsst/software/jupyterlab/jupyterhub_config.py" ]
-=======
-RUN  useradd -d /home/jupyterlab -m jupyterlab
-USER jupyterlab
-WORKDIR /home/jupyterlab
-ENV  LANG=C.UTF-8
-COPY jupyterhub_config.py .
-COPY lsstlaunch.sh .
-COPY ./run-jupyterhub.bash .
-RUN  . virtualenvwrapper.sh && \
-     mkvirtualenv -p $(which python3) py3 && \
-     pip install jupyterhub jupyterlab ipykernel \
-       jupyterhub-dummyauthenticator && \
-     jupyter serverextension enable --py jupyterlab --sys-prefix       
-RUN /opt/lsst/software/stack/Linux64/miniconda2/4.2.12.lsst1/bin/python \
-       -m ipykernel install --prefix $HOME/.virtualenvs/py3 --name 'LSST_Stack'
-COPY lsst_kernel.json \
-       .virtualenvs/py3/share/jupyter/kernels/lsst_stack/kernel.json
-COPY py3_kernel.json \
-       .virtualenvs/py3/share/jupyter/kernels/python3/kernel.json
-RUN  mkdir -p data       
-CMD  [ "./run-jupyterhub.bash" ]
->>>>>>> 3602f119
+       "/opt/lsst/software/jupyterlab/jupyterhub_config.py" ]