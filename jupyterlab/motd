--- conflicted
+++ resolved
@@ -1,15 +1,8 @@
 Welcome to the LSST Jupyterlab demo environment.
 
-<<<<<<< HEAD
-The LSST stack is in /opt/lsst/software/stack .
-
-If you want to do your own package setup when launching the LSST kernel,
-put that setup in a sourceable shell file in ${HOME}/.user_setups .
-=======
 The LSST stack is in /opt/lsst/software/stack . Source the appropriate
 setup script there to create an LSST environment in a terminal.
 
 If you want to add your own configuration to LSST stack startup in the
 LSST iPython kernel, create a sourceable shell fragment in
 ${HOME}/.user_setups and it will be sourced during kernel startup.
->>>>>>> 2959ba01
