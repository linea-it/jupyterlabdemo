--- conflicted
+++ resolved
@@ -2,32 +2,20 @@
 USER root
 LABEL      description="jupyterlab demo: jupyterlab" \
              name="lsstsqre/jld-lab" \
-<<<<<<< HEAD
              version="0.0.3"
-=======
-             version="0.0.2"
->>>>>>> 2959ba01
 RUN  yum install -y epel-release
 RUN  yum repolist
 RUN  yum -y upgrade
 RUN  yum -y install python-pip gcc python-devel nodejs npm git
 RUN  pip install --upgrade pip setuptools
-<<<<<<< HEAD
-RUN  pip install virtualenv virtualenvwrapper jupyterlab ipykernel
-#       sqre_labkubespawner
-RUN  source /opt/lsst/software/stack/loadLSST.bash && \
-     pip install --upgrade pip && \
-     pip install ipykernel jupyterlab jupyterlab_launcher
-=======
-RUN  pip install virtualenv virtualenvwrapper 'jupyterlab<0.20' ipykernel 
+RUN  pip install virtualenv virtualenvwrapper jupyterlab ipykernel 
 #       sqre_labkubespawner
 COPY assets/sqre_labkubespawner-0.0.1-py2.py3-none-any.whl /tmp
 RUN  pip install /tmp/sqre_labkubespawner-0.0.1-py2.py3-none-any.whl
 RUN  rm /tmp/sqre_labkubespawner-0.0.1-py2.py3-none-any.whl
 RUN  source /opt/lsst/software/stack/loadLSST.bash && \
      pip install --upgrade pip && \
-     pip install ipykernel 'jupyterlab<0.20'
->>>>>>> 2959ba01
+     pip install ipykernel jupyterlab
 RUN  /opt/lsst/software/stack/Linux64/miniconda2/4.2.12.lsst1/bin/python \
       -m ipykernel install --name 'LSST_Stack'
 RUN  python /usr/bin/jupyter serverextension enable --py jupyterlab \
@@ -50,7 +38,6 @@
 COPY lsst_kernel.json \
        /usr/local/share/jupyter/kernels/lsst_stack/kernel.json
 COPY motd /etc/motd
-<<<<<<< HEAD
 RUN  cd /tmp && \
      export V="2.2.9" && \
      export FN="hub-linux-amd64-${V}" && \
@@ -62,19 +49,5 @@
      cd -
 COPY jupyter_notebook_config.json /usr/etc/jupyter/
 COPY virtualenvwrapper.sh showmotd.sh hub.sh /etc/profile.d/     
-=======
-COPY jupyter_notebook_config.json /usr/etc/jupyter
-RUN  cd /tmp && \
-     V="2.2.9" && \
-     FN="hub-linux-amd64-${V}" && \
-     F="${FN}.tgz" && \
-     URL="https://github.com/github/hub/releases/download/v${V}/${F}" && \
-     cmd="curl -L ${URL} -o ${F}" && \
-     $cmd && \
-     tar xpfz ${F} && \
-     install -m 0755 ${FN}/bin/hub /usr/bin && \
-     rm -rf ${F} ${FN} && \
-     cd -
->>>>>>> 2959ba01
 ENV  LANG=C.UTF-8
 CMD [ "/opt/lsst/software/jupyterlab/lablauncher.bash" ]
