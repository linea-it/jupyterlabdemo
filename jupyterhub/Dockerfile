--- conflicted
+++ resolved
@@ -2,11 +2,7 @@
 USER root
 LABEL      description="jupyterlab demo: jupyterhub" \
              name="lsstsqre/jld-hub" \
-<<<<<<< HEAD
              version="0.0.3"
-=======
-             version="0.0.2"
->>>>>>> 2959ba01
 RUN  yum install -y epel-release
 RUN  yum repolist
 RUN  yum -y upgrade
@@ -14,22 +10,6 @@
        libcurl-devel gcc net-tools
 RUN  pip3 install --upgrade pip
 RUN  npm install -g configurable-http-proxy
-<<<<<<< HEAD
-RUN  pip3 install jupyterlab ipykernel \
-        pyyaml pycurl
-# We need JupyterHub 0.8.0, and it is not on PyPi yet (4/24/2017)...
-# So build it locally, then cram the wheel into the assets subdir.
-COPY assets/jupyterhub-0.8.0.dev0-py3-none-any.whl \
-     assets/sqre_ghowlauth-0.0.5-py2.py3-none-any.whl \
-     assets/sqrekubespawner-0.0.2-py2.py3-none-any.whl \
-     /tmp/
-RUN  pip3 install /tmp/jupyterhub-0.8.0.dev0-py3-none-any.whl \
-     /tmp/sqre_ghowlauth-0.0.5-py2.py3-none-any.whl \
-     /tmp/sqrekubespawner-0.0.2-py2.py3-none-any.whl
-RUN  rm /tmp/jupyterhub-0.8.0.dev0-py3-none-any.whl \
-     /tmp/sqre_ghowlauth-0.0.5-py2.py3-none-any.whl \
-     /tmp/sqrekubespawner-0.0.2-py2.py3-none-any.whl
-=======
 RUN  pip3 install jupyterlab ipykernel pyyaml pycurl \
      'sqre_ghowlauth>=0.0.5' 'sqrekubespawner>=0.0.2'
 # We need JupyterHub 0.8.0, and it is not on PyPi yet (4/24/2017)...
@@ -38,7 +18,6 @@
      /tmp/
 RUN  pip3 install /tmp/jupyterhub-0.8.0.dev0-py3-none-any.whl
 RUN  rm /tmp/jupyterhub-0.8.0.dev0-py3-none-any.whl
->>>>>>> 2959ba01
 RUN  python3 /usr/bin/jupyter serverextension enable --py jupyterlab --sys-prefix
 RUN  mkdir -p /opt/lsst/software/jupyterhub/
 COPY jupyterhub_config.py hublauncher.sh /opt/lsst/software/jupyterhub/
