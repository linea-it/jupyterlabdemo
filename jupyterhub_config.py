# Configuration file for jupyterhub.

#------------------------------------------------------------------------------
# Application(SingletonConfigurable) configuration
#------------------------------------------------------------------------------

# This is an application.

# The date format used by logging formatters for %(asctime)s
#c.Application.log_datefmt = '%Y-%m-%d %H:%M:%S'

# The Logging format template
#c.Application.log_format = '[%(name)s]%(highlevel)s %(message)s'

# Set the log level by value or name.
#c.Application.log_level = 30

#------------------------------------------------------------------------------
# JupyterHub(Application) configuration
#------------------------------------------------------------------------------

# An Application for starting a Multi-User Jupyter Notebook server.

# Grant admin users permission to access single-user servers.
#
#  Users should be properly informed if this is enabled.
#c.JupyterHub.admin_access = False

# DEPRECATED, use Authenticator.admin_users instead.
#c.JupyterHub.admin_users = set()

# Answer yes to any questions (e.g. confirm overwrite)
#c.JupyterHub.answer_yes = False

# PENDING DEPRECATION: consider using service_tokens
#
#  Dict of token:username to be loaded into the database.
#
#  Allows ahead-of-time generation of API tokens for use by externally managed
#  services, which authenticate as JupyterHub users.
#
#  Consider using service_tokens for general services that talk to the JupyterHub
#  API.
#c.JupyterHub.api_tokens = {}

# Class for authenticating users.
#
#  This should be a class with the following form:
#
#  - constructor takes one kwarg: `config`, the IPython config object.
#
#  - is a tornado.gen.coroutine
#  - returns username on success, None on failure
#  - takes two arguments: (handler, data),
#    where `handler` is the calling web.RequestHandler,
#    and `data` is the POST form data from the login page.
#c.JupyterHub.authenticator_class = 'jupyterhub.auth.PAMAuthenticator'

# The base URL of the entire application
#c.JupyterHub.base_url = '/'

# Whether to shutdown the proxy when the Hub shuts down.
#
#  Disable if you want to be able to teardown the Hub while leaving the proxy
#  running.
#
#  Only valid if the proxy was starting by the Hub process.
#
#  If both this and cleanup_servers are False, sending SIGINT to the Hub will
#  only shutdown the Hub, leaving everything else running.
#
#  The Hub should be able to resume from database state.
#c.JupyterHub.cleanup_proxy = True

# Whether to shutdown single-user servers when the Hub shuts down.
#
#  Disable if you want to be able to teardown the Hub while leaving the single-
#  user servers running.
#
#  If both this and cleanup_proxy are False, sending SIGINT to the Hub will only
#  shutdown the Hub, leaving everything else running.
#
#  The Hub should be able to resume from database state.
#c.JupyterHub.cleanup_servers = True

# The config file to load
#c.JupyterHub.config_file = 'jupyterhub_config.py'

# DEPRECATED: does nothing
#c.JupyterHub.confirm_no_ssl = False

# Number of days for a login cookie to be valid. Default is two weeks.
#c.JupyterHub.cookie_max_age_days = 14

# The cookie secret to use to encrypt cookies.
#
#  Loaded from the JPY_COOKIE_SECRET env variable by default.
#c.JupyterHub.cookie_secret = b''

# File in which to store the cookie secret.
#c.JupyterHub.cookie_secret_file = 'jupyterhub_cookie_secret'

# The location of jupyterhub data files (e.g. /usr/local/share/jupyter/hub)
#c.JupyterHub.data_files_path = '/Users/adam/Documents/src/Venvs/jupyterhub/share/jupyter/hub'

# Include any kwargs to pass to the database connection. See
#  sqlalchemy.create_engine for details.
#c.JupyterHub.db_kwargs = {}

# url for the database. e.g. `sqlite:///jupyterhub.sqlite`
#c.JupyterHub.db_url = 'sqlite:///jupyterhub.sqlite'

# log all database transactions. This has A LOT of output
#c.JupyterHub.debug_db = False

# show debug output in configurable-http-proxy
#c.JupyterHub.debug_proxy = False

# Send JupyterHub's logs to this file.
#
#  This will *only* include the logs of the Hub itself, not the logs of the proxy
#  or any single-user servers.
#c.JupyterHub.extra_log_file = ''

# Extra log handlers to set on JupyterHub logger
#c.JupyterHub.extra_log_handlers = []

# Generate default config file
#c.JupyterHub.generate_config = False

# The ip for this process
#c.JupyterHub.hub_ip = '127.0.0.1'

# The port for this process
#c.JupyterHub.hub_port = 8081

# The public facing ip of the whole application (the proxy)
#c.JupyterHub.ip = ''

# Supply extra arguments that will be passed to Jinja environment.
#c.JupyterHub.jinja_environment_options = {}

# Interval (in seconds) at which to update last-activity timestamps.
#c.JupyterHub.last_activity_interval = 300

# Dict of 'group': ['usernames'] to load at startup.
#
#  This strictly *adds* groups and users to groups.
#
#  Loading one set of groups, then starting JupyterHub again with a different set
#  will not remove users or groups from previous launches. That must be done
#  through the API.
#c.JupyterHub.load_groups = {}

# Specify path to a logo image to override the Jupyter logo in the banner.
#c.JupyterHub.logo_file = ''

# File to write PID Useful for daemonizing jupyterhub.
#c.JupyterHub.pid_file = ''

# The public facing port of the proxy
#c.JupyterHub.port = 8000

# The ip for the proxy API handlers
#c.JupyterHub.proxy_api_ip = '127.0.0.1'

# The port for the proxy API handlers
#c.JupyterHub.proxy_api_port = 0

# The Proxy Auth token.
#
#  Loaded from the CONFIGPROXY_AUTH_TOKEN env variable by default.
#c.JupyterHub.proxy_auth_token = ''

# Interval (in seconds) at which to check if the proxy is running.
#c.JupyterHub.proxy_check_interval = 30

# The command to start the http proxy.
#
#  Only override if configurable-http-proxy is not on your PATH
#c.JupyterHub.proxy_cmd = ['configurable-http-proxy']

# Purge and reset the database.
#c.JupyterHub.reset_db = False

# Dict of token:servicename to be loaded into the database.
#
#  Allows ahead-of-time generation of API tokens for use by externally managed
#  services.
#c.JupyterHub.service_tokens = {}

# List of service specification dictionaries.
#
#  A service
#
#  For instance::
#
#      services = [
#          {
#              'name': 'cull_idle',
#              'command': ['/path/to/cull_idle_servers.py'],
#          },
#          {
#              'name': 'formgrader',
#              'url': 'http://127.0.0.1:1234',
#              'token': 'super-secret',
#              'environment':
#          }
#      ]
#c.JupyterHub.services = []

# The class to use for spawning single-user servers.
#
#  Should be a subclass of Spawner.
#c.JupyterHub.spawner_class = 'jupyterhub.spawner.LocalProcessSpawner'

# Path to SSL certificate file for the public facing interface of the proxy
#
#  Use with ssl_key
#c.JupyterHub.ssl_cert = ''

# Path to SSL key file for the public facing interface of the proxy
#
#  Use with ssl_cert
#c.JupyterHub.ssl_key = ''

# Host to send statsd metrics to
#c.JupyterHub.statsd_host = ''

# Port on which to send statsd metrics about the hub
#c.JupyterHub.statsd_port = 8125

# Prefix to use for all metrics sent by jupyterhub to statsd
#c.JupyterHub.statsd_prefix = 'jupyterhub'

# Run single-user servers on subdomains of this host.
#
#  This should be the full https://hub.domain.tld[:port]
#
#  Provides additional cross-site protections for javascript served by single-
#  user servers.
#
#  Requires <username>.hub.domain.tld to resolve to the same host as
#  hub.domain.tld.
#
#  In general, this is most easily achieved with wildcard DNS.
#
#  When using SSL (i.e. always) this also requires a wildcard SSL certificate.
#c.JupyterHub.subdomain_host = ''

# Paths to search for jinja templates.
#c.JupyterHub.template_paths = []

# Extra settings overrides to pass to the tornado application.
#c.JupyterHub.tornado_settings = {}

#------------------------------------------------------------------------------
# Spawner(LoggingConfigurable) configuration
#------------------------------------------------------------------------------

# Base class for spawning single-user notebook servers.
#
#  Subclass this, and override the following methods:
#
#  - load_state - get_state - start - stop - poll
#
#  As JupyterHub supports multiple users, an instance of the Spawner subclass is
#  created for each user. If there are 20 JupyterHub users, there will be 20
#  instances of the subclass.

# Extra arguments to be passed to the single-user server.
#
#  Some spawners allow shell-style expansion here, allowing you to use
#  environment variables here. Most, including the default, do not. Consult the
#  documentation for your spawner to verify!
#c.Spawner.args = []

# The command used for starting the single-user server.
#
#  Provide either a string or a list containing the path to the startup script
#  command. Extra arguments, other than this path, should be provided via `args`.
#
#  This is usually set if you want to start the single-user server in a different
#  python environment (with virtualenv/conda) than JupyterHub itself.
#
#  Some spawners allow shell-style expansion here, allowing you to use
#  environment variables. Most, including the default, do not. Consult the
#  documentation for your spawner to verify!
#c.Spawner.cmd = ['jupyterhub-singleuser']

# Minimum number of cpu-cores a single-user notebook server is guaranteed to
#  have available.
#
#  If this value is set to 0.5, allows use of 50% of one CPU. If this value is
#  set to 2, allows use of up to 2 CPUs.
#
#  Note that this needs to be supported by your spawner for it to work.
#c.Spawner.cpu_guarantee = None

# Maximum number of cpu-cores a single-user notebook server is allowed to use.
#
#  If this value is set to 0.5, allows use of 50% of one CPU. If this value is
#  set to 2, allows use of up to 2 CPUs.
#
#  The single-user notebook server will never be scheduled by the kernel to use
#  more cpu-cores than this. There is no guarantee that it can access this many
#  cpu-cores.
#
#  This needs to be supported by your spawner for it to work.
#c.Spawner.cpu_limit = None

# Enable debug-logging of the single-user server
#c.Spawner.debug = False

# The URL the single-user server should start in.
#
#  `{username}` will be expanded to the user's username
#
#  Example uses:
#  - You can set `notebook_dir` to `/` and `default_url` to `/home/{username}` to allow people to
#    navigate the whole filesystem from their notebook, but still start in their home directory.
#  - You can set this to `/lab` to have JupyterLab start by default, rather than Jupyter Notebook.
#c.Spawner.default_url = ''

# Disable per-user configuration of single-user servers.
#
#  When starting the user's single-user server, any config file found in the
#  user's $HOME directory will be ignored.
#
#  Note: a user could circumvent this if the user modifies their Python
#  environment, such as when they have their own conda environments / virtualenvs
#  / containers.
#c.Spawner.disable_user_config = False

# Whitelist of environment variables for the single-user server to inherit from
#  the JupyterHub process.
#
#  This whitelist is used to ensure that sensitive information in the JupyterHub
#  process's environment (such as `CONFIGPROXY_AUTH_TOKEN`) is not passed to the
#  single-user server's process.
#c.Spawner.env_keep = ['PATH', 'PYTHONPATH', 'CONDA_ROOT', 'CONDA_DEFAULT_ENV', 'VIRTUAL_ENV', 'LANG', 'LC_ALL']

# Extra environment variables to set for the single-user server's process.
#
#  Environment variables that end up in the single-user server's process come from 3 sources:
#    - This `environment` configurable
#    - The JupyterHub process' environment variables that are whitelisted in `env_keep`
#    - Variables to establish contact between the single-user notebook and the hub (such as JUPYTERHUB_API_TOKEN)
#
#  The `enviornment` configurable should be set by JupyterHub administrators to
#  add installation specific environment variables. It is a dict where the key is
#  the name of the environment variable, and the value can be a string or a
#  callable. If it is a callable, it will be called with one parameter (the
#  spawner instance), and should return a string fairly quickly (no blocking
#  operations please!).
#
#  Note that the spawner class' interface is not guaranteed to be exactly same
#  across upgrades, so if you are using the callable take care to verify it
#  continues to work after upgrades!
#c.Spawner.environment = {}

# Timeout (in seconds) before giving up on a spawned HTTP server
#
#  Once a server has successfully been spawned, this is the amount of time we
#  wait before assuming that the server is unable to accept connections.
#c.Spawner.http_timeout = 30

# The IP address (or hostname) the single-user server should listen on.
#
#  The JupyterHub proxy implementation should be able to send packets to this
#  interface.
#c.Spawner.ip = '127.0.0.1'

# Minimum number of bytes a single-user notebook server is guaranteed to have
#  available.
#
#  Allows the following suffixes:
#    - K -> Kilobytes
#    - M -> Megabytes
#    - G -> Gigabytes
#    - T -> Terabytes
#
#  This needs to be supported by your spawner for it to work.
#c.Spawner.mem_guarantee = None

# Maximum number of bytes a single-user notebook server is allowed to use.
#
#  Allows the following suffixes:
#    - K -> Kilobytes
#    - M -> Megabytes
#    - G -> Gigabytes
#    - T -> Terabytes
#
#  If the single user server tries to allocate more memory than this, it will
#  fail. There is no guarantee that the single-user notebook server will be able
#  to allocate this much memory - only that it can not allocate more than this.
#
#  This needs to be supported by your spawner for it to work.
#c.Spawner.mem_limit = None

# Path to the notebook directory for the single-user server.
#
#  The user sees a file listing of this directory when the notebook interface is
#  started. The current interface does not easily allow browsing beyond the
#  subdirectories in this directory's tree.
#
#  `~` will be expanded to the home directory of the user, and {username} will be
#  replaced with the name of the user.
#
#  Note that this does *not* prevent users from accessing files outside of this
#  path! They can do so with many other means.
#c.Spawner.notebook_dir = ''

# An HTML form for options a user can specify on launching their server.
#
#  The surrounding `<form>` element and the submit button are already provided.
#
#  For example:
#
#      Set your key:
#      <input name="key" val="default_key"></input>
#      <br>
#      Choose a letter:
#      <select name="letter" multiple="true">
#        <option value="A">The letter A</option>
#        <option value="B">The letter B</option>
#      </select>
#
#  The data from this form submission will be passed on to your spawner in
#  `self.user_options`
#c.Spawner.options_form = ''

# Interval (in seconds) on which to poll the spawner for single-user server's
#  status.
#
#  At every poll interval, each spawner's `.poll` method is called, which checks
#  if the single-user server is still running. If it isn't running, then
#  JupyterHub modifies its own state accordingly and removes appropriate routes
#  from the configurable proxy.
#c.Spawner.poll_interval = 30

# Timeout (in seconds) before giving up on starting of single-user server.
#
#  This is the timeout for start to return, not the timeout for the server to
#  respond. Callers of spawner.start will assume that startup has failed if it
#  takes longer than this. start should return when the server process is started
#  and its location is known.
#c.Spawner.start_timeout = 60

#------------------------------------------------------------------------------
# LocalProcessSpawner(Spawner) configuration
#------------------------------------------------------------------------------

# A Spawner that uses `subprocess.Popen` to start single-user servers as local
#  processes.
#
#  Requires local UNIX users matching the authenticated users to exist. Does not
#  work on Windows.
#
#  This is the default spawner for JupyterHub.

# Seconds to wait for single-user server process to halt after SIGINT.
#
#  If the process has not exited cleanly after this many seconds, a SIGTERM is
#  sent.
#c.LocalProcessSpawner.INTERRUPT_TIMEOUT = 10

# Seconds to wait for process to halt after SIGKILL before giving up.
#
#  If the process does not exit cleanly after this many seconds of SIGKILL, it
#  becomes a zombie process. The hub process will log a warning and then give up.
#c.LocalProcessSpawner.KILL_TIMEOUT = 5

# Seconds to wait for single-user server process to halt after SIGTERM.
#
#  If the process does not exit cleanly after this many seconds of SIGTERM, a
#  SIGKILL is sent.
#c.LocalProcessSpawner.TERM_TIMEOUT = 5

#------------------------------------------------------------------------------
# Authenticator(LoggingConfigurable) configuration
#------------------------------------------------------------------------------

# Base class for implementing an authentication provider for JupyterHub

# Set of users that will have admin rights on this JupyterHub.
#
#  Admin users have extra privilages:
#   - Use the admin panel to see list of users logged in
#   - Add / remove users in some authenticators
#   - Restart / halt the hub
#   - Start / stop users' single-user servers
#   - Can access each individual users' single-user server (if configured)
#
#  Admin access should be treated the same way root access is.
#
#  Defaults to an empty set, in which case no user has admin access.
#c.Authenticator.admin_users = set()

# Dictionary mapping authenticator usernames to JupyterHub users.
#
#  Primarily used to normalize OAuth user names to local users.
#c.Authenticator.username_map = {}

# Regular expression pattern that all valid usernames must match.
#
#  If a username does not match the pattern specified here, authentication will
#  not be attempted.
#
#  If not set, allow any username.
#c.Authenticator.username_pattern = ''

# Whitelist of usernames that are allowed to log in.
#
#  Use this with supported authenticators to restrict which users can log in.
#  This is an additional whitelist that further restricts users, beyond whatever
#  restrictions the authenticator has in place.
#
#  If empty, does not perform any additional restriction.
#c.Authenticator.whitelist = set()

#------------------------------------------------------------------------------
# LocalAuthenticator(Authenticator) configuration
#------------------------------------------------------------------------------

# Base class for Authenticators that work with local Linux/UNIX users
#
#  Checks for local users, and can attempt to create them if they exist.

# The command to use for creating users as a list of strings
#
#  For each element in the list, the string USERNAME will be replaced with the
#  user's username. The username will also be appended as the final argument.
#
#  For Linux, the default value is:
#
#      ['adduser', '-q', '--gecos', '""', '--disabled-password']
#
#  To specify a custom home directory, set this to:
#
#      ['adduser', '-q', '--gecos', '""', '--home', '/customhome/USERNAME', '--
#  disabled-password']
#
#  This will run the command:
#
#      adduser -q --gecos "" --home /customhome/river --disabled-password river
#
#  when the user 'river' is created.
#c.LocalAuthenticator.add_user_cmd = []

# If set to True, will attempt to create local system users if they do not exist
#  already.
#
#  Supports Linux and BSD variants only.
#c.LocalAuthenticator.create_system_users = False

# Whitelist all users from this UNIX group.
#
#  This makes the username whitelist ineffective.
#c.LocalAuthenticator.group_whitelist = set()

#------------------------------------------------------------------------------
# PAMAuthenticator(LocalAuthenticator) configuration
#------------------------------------------------------------------------------

# Authenticate local UNIX users with PAM

# The text encoding to use when communicating with PAM
#c.PAMAuthenticator.encoding = 'utf8'

# Whether to open a new PAM session when spawners are started.
#
#  This may trigger things like mounting shared filsystems, loading credentials,
#  etc. depending on system configuration, but it does not always work.
#
#  If any errors are encountered when opening/closing PAM sessions, this is
#  automatically set to False.
#c.PAMAuthenticator.open_sessions = True

# The name of the PAM service to use for authentication
#c.PAMAuthenticator.service = 'login'

<<<<<<< HEAD
# This horror is to preserve the EUPS env vars
c.Spawner.env_keep = ['PATH', 'PYTHONPATH', 'CONDA_ROOT',
                      'CONDA_DEFAULT_ENV', 'VIRTUAL_ENV', 'LANG', 'LC_ALL',
                      'GITHUB_ORGANIZATION_WHITELIST',
                      'OAUTH_CALLBACK_URL', 'GITHUB_CLIENT_ID',
                      'GITHUB_CLIENT_SECRET',
=======
# Don't run this in production
c.JupyterHub.authenticator_class = 'dummyauthenticator.DummyAuthenticator'
# This horror is to preserve the EUPS env vars
c.Spawner.env_keep = ['PATH', 'PYTHONPATH', 'CONDA_ROOT',
                      'CONDA_DEFAULT_ENV', 'VIRTUAL_ENV', 'LANG', 'LC_ALL',
>>>>>>> 3602f119
                      'ACTIVEMQCPP_DIR', 'AFW_DIR', 'APR_DIR', 'APR_UTIL_DIR',
                      'ASTROMETRY_NET_DATA_DIR', 'ASTROMETRY_NET_DIR',
                      'ASTROPY_DIR', 'BASE_DIR', 'BOOST_DIR', 'CAT_DIR',
                      'CFITSIO_DIR', 'COADD_CHISQUARED_DIR', 'COADD_UTILS_DIR',
                      'CTRL_EVENTS_DIR', 'CTRL_EXECUTE_DIR', 'CTRL_ORCA_DIR',
                      'CTRL_PLATFORM_LSSTVC_DIR', 'CTRL_POOL_DIR',
                      'DAF_BASE_DIR', 'DAF_PERSISTENCE_DIR', 'DATAREL_DIR',
                      'DB_DIR', 'DISPLAY_DS9_DIR', 'DOXYGEN_DIR',
                      'DYLD_LIBRARY_PATH', 'EIGEN_DIR', 'ESUTIL_DIR',
                      'EUPS_DIR', 'EUPS_PATH', 'EUPS_PKGROOT', 'EUPS_SHELL',
                      'FFTW_DIR', 'GALSIM_DIR', 'GEOM_DIR', 'GITROOT',
                      'GSL_DIR', 'HEALPY_DIR', 'IP_DIFFIM_DIR', 'IP_ISR_DIR',
                      'LD_LIBRARY_PATH', 'LMFIT_DIR', 'LOG4CXX_DIR', 'LOG_DIR',
                      'LSST_APPS_DIR', 'LSST_DIR', 'LSST_DISTRIB_DIR',
                      'LSST_DMS', 'LSST_GIT', 'LSST_HOME', 'LSST_LIBRARY_PATH',
                      'LSST_OBS_DIR', 'LSST_PKGS', 'PATH', 'MARIADBCLIENT_DIR',
                      'MATPLOTLIB_DIR', 'MEAS_ALGORITHMS_DIR',
                      'MEAS_ASTROM_DIR', 'MEAS_BASE_DIR', 'MEAS_DEBLENDER_DIR',
                      'MEAS_EXTENSIONS_PHOTOMETRYKRON_DIR',
                      'MEAS_EXTENSIONS_PSFEX_DIR',
                      'MEAS_EXTENSIONS_SHAPEHSM_DIR',
                      'MEAS_EXTENSIONS_SIMPLESHAPE_DIR', 'MEAS_MODELFIT_DIR',
                      'MINUIT2_DIR', 'MPI4PY_DIR', 'MPICH_DIR', 'MPI_DIR',
                      'MYSQL_INCLUDE_PATH', 'NDARRAY_DIR', 'NUMPY_DIR',
                      'OBS_BASE_DIR', 'OBS_CFHT_DIR', 'OBS_DECAM_DIR',
                      'OBS_LSSTSIM_DIR', 'OBS_MONOCAM_DIR', 'OBS_SDSS_DIR',
                      'OBS_SUBARU_DIR', 'OBS_TEST_DIR', 'PEX_CONFIG_DIR',
                      'PEX_EXCEPTIONS_DIR', 'PEX_POLICY_DIR', 'PIPE_BASE_DIR',
                      'PIPE_DRIVERS_DIR', 'PIPE_TASKS_DIR', 'PSFEX_DIR',
                      'PYFITS_DIR', 'PYKG_CONFIG_DIR', 'PYTHON_D2TO1_DIR',
                      'PYTHON_DIR', 'PYTHON_FUTURE_DIR',
                      'PYTHON_MYSQLCLIENT_DIR', 'PYTHON_PSUTIL_DIR',
                      'PYYAML_DIR', 'SCIPY_DIR', 'SCONSUTILS_DIR', 'SCONS_DIR',
                      'SETUP_ACTIVEMQCPP', 'SETUP_AFW', 'SETUP_APR',
                      'SETUP_APR_UTIL', 'SETUP_ASTROMETRY_NET',
                      'SETUP_ASTROMETRY_NET_DATA', 'SETUP_ASTROPY',
                      'SETUP_BASE', 'SETUP_BOOST', 'SETUP_CAT',
                      'SETUP_CFITSIO', 'SETUP_COADD_CHISQUARED',
                      'SETUP_COADD_UTILS', 'SETUP_CTRL_EVENTS',
                      'SETUP_CTRL_EXECUTE', 'SETUP_CTRL_ORCA',
                      'SETUP_CTRL_PLATFORM_LSSTVC', 'SETUP_CTRL_POOL',
                      'SETUP_DAF_BASE', 'SETUP_DAF_PERSISTENCE',
                      'SETUP_DATAREL', 'SETUP_DB', 'SETUP_DISPLAY_DS9',
                      'SETUP_DOXYGEN', 'SETUP_EIGEN', 'SETUP_ESUTIL',
                      'SETUP_EUPS', 'SETUP_FFTW', 'SETUP_GALSIM', 'SETUP_GEOM',
                      'SETUP_GSL', 'SETUP_HEALPY', 'SETUP_IP_DIFFIM',
                      'SETUP_IP_ISR', 'SETUP_LMFIT', 'SETUP_LOG4CXX',
                      'SETUP_LOG', 'SETUP_LSST', 'SETUP_LSST_APPS',
                      'SETUP_LSST_DISTRIB', 'SETUP_LSST_OBS',
                      'SETUP_MARIADBCLIENT', 'SETUP_MATPLOTLIB',
                      'SETUP_MEAS_ALGORITHMS', 'SETUP_MEAS_ASTROM',
                      'SETUP_MEAS_BASE', 'SETUP_MEAS_DEBLENDER',
                      'SETUP_MEAS_EXTENSIONS_PHOTOMETRYKRON',
                      'SETUP_MEAS_EXTENSIONS_PSFEX',
                      'SETUP_MEAS_EXTENSIONS_SHAPEHSM',
                      'SETUP_MEAS_EXTENSIONS_SIMPLESHAPE',
                      'SETUP_MEAS_MODELFIT',
                      'SETUP_MINUIT2', 'SETUP_MPI4PY', 'SETUP_MPI',
                      'SETUP_MPICH', 'SETUP_NDARRAY', 'SETUP_NUMPY',
                      'SETUP_OBS_BASE', 'SETUP_OBS_CFHT', 'SETUP_OBS_DECAM',
                      'SETUP_OBS_LSSTSIM', 'SETUP_OBS_MONOCAM',
                      'SETUP_OBS_SDSS', 'SETUP_OBS_SUBARU', 'SETUP_OBS_TEST',
                      'SETUP_PEX_CONFIG', 'SETUP_PEX_EXCEPTIONS',
                      'SETUP_PEX_POLICY', 'SETUP_PIPE_BASE',
                      'SETUP_PIPE_DRIVERS', 'SETUP_PIPE_TASKS', 'SETUP_PSFEX',
                      'SETUP_PYFITS', 'SETUP_PYKG_CONFIG', 'SETUP_PYTHON',
                      'SETUP_PYTHON_D2TO1', 'SETUP_PYTHON_FUTURE',
                      'SETUP_PYTHON_MYSQLCLIENT', 'SETUP_PYTHON_PSUTIL',
                      'SETUP_PYYAML', 'SETUP_SCIPY', 'SETUP_SCONS',
                      'SETUP_SCONSUTILS', 'SETUP_SHAPELET', 'SETUP_SKYMAP',
                      'SETUP_SKYPIX', 'SETUP_SQLALCHEMY',
                      'SETUP_STSCI_DISTUTILS', 'SETUP_SWIG', 'SETUP_TMV',
                      'SETUP_UTILS', 'SETUP_WCSLIB', 'SETUP_XPA',
                      'SHAPELET_DIR', 'SKYMAP_DIR', 'SKYPIX_DIR',
                      'SQLALCHEMY_DIR', 'STSCI_DISTUTILS_DIR', 'SWIG_DIR',
                      'TMV_DIR', 'UTILS_DIR', 'WCSLIB_DIR', 'XPA_DIR']
c.Spawner.cmd = ['jupyterhub-singleuser']
c.Spawner.default_url = '/lab'
<<<<<<< HEAD
# c.Spawner.notebook_dir = 'data'
c.Spawner.args = ['--debug']

# Authentication
# Don't run this in production
# c.JupyterHub.authenticator_class = 'dummyauthenticator.DummyAuthenticator'
c.JupyterHub.authenticator_class = 'ghowlauth.LocalGHOWLAuthenticator'
#c.JupyterHub.authenticator_class = 'oauthenticator.LocalGitHubOAuthenticator'
c.LocalAuthenticator.add_user_cmd = ['adduser', '-m']
c.LocalAuthenticator.create_system_users = True
import os
c.GitHubOAuthenticator.oauth_callback_url = os.environ['OAUTH_CALLBACK_URL']
c.GitHubOAuthenticator.client_id = os.environ['GITHUB_CLIENT_ID']
c.GitHubOAuthenticator.client_secret = os.environ['GITHUB_CLIENT_SECRET']
=======
c.Spawner.notebook_dir = 'data'
c.Spawner.args = ['--debug']
>>>>>>> 3602f119
<|MERGE_RESOLUTION|>--- conflicted
+++ resolved
@@ -580,20 +580,12 @@
 # The name of the PAM service to use for authentication
 #c.PAMAuthenticator.service = 'login'
 
-<<<<<<< HEAD
 # This horror is to preserve the EUPS env vars
 c.Spawner.env_keep = ['PATH', 'PYTHONPATH', 'CONDA_ROOT',
                       'CONDA_DEFAULT_ENV', 'VIRTUAL_ENV', 'LANG', 'LC_ALL',
                       'GITHUB_ORGANIZATION_WHITELIST',
                       'OAUTH_CALLBACK_URL', 'GITHUB_CLIENT_ID',
                       'GITHUB_CLIENT_SECRET',
-=======
-# Don't run this in production
-c.JupyterHub.authenticator_class = 'dummyauthenticator.DummyAuthenticator'
-# This horror is to preserve the EUPS env vars
-c.Spawner.env_keep = ['PATH', 'PYTHONPATH', 'CONDA_ROOT',
-                      'CONDA_DEFAULT_ENV', 'VIRTUAL_ENV', 'LANG', 'LC_ALL',
->>>>>>> 3602f119
                       'ACTIVEMQCPP_DIR', 'AFW_DIR', 'APR_DIR', 'APR_UTIL_DIR',
                       'ASTROMETRY_NET_DATA_DIR', 'ASTROMETRY_NET_DIR',
                       'ASTROPY_DIR', 'BASE_DIR', 'BOOST_DIR', 'CAT_DIR',
@@ -672,8 +664,7 @@
                       'TMV_DIR', 'UTILS_DIR', 'WCSLIB_DIR', 'XPA_DIR']
 c.Spawner.cmd = ['jupyterhub-singleuser']
 c.Spawner.default_url = '/lab'
-<<<<<<< HEAD
-# c.Spawner.notebook_dir = 'data'
+c.Spawner.notebook_dir = 'data'
 c.Spawner.args = ['--debug']
 
 # Authentication
@@ -686,8 +677,4 @@
 import os
 c.GitHubOAuthenticator.oauth_callback_url = os.environ['OAUTH_CALLBACK_URL']
 c.GitHubOAuthenticator.client_id = os.environ['GITHUB_CLIENT_ID']
-c.GitHubOAuthenticator.client_secret = os.environ['GITHUB_CLIENT_SECRET']
-=======
-c.Spawner.notebook_dir = 'data'
-c.Spawner.args = ['--debug']
->>>>>>> 3602f119
+c.GitHubOAuthenticator.client_secret = os.environ['GITHUB_CLIENT_SECRET']